
import json
import logging
from urllib.parse import urlparse

from airavata.model.application.io.ttypes import DataType
from airavata_django_portal_sdk import user_storage as user_storage_sdk
from django.contrib.auth.decorators import login_required
from django.shortcuts import render
from rest_framework.renderers import JSONRenderer

from django_airavata.apps.api.views import (
    ApplicationModuleViewSet,
    ExperimentSearchViewSet,
    FullExperimentViewSet,
    ProjectViewSet
)

logger = logging.getLogger(__name__)


@login_required
def experiments_list(request):
    request.active_nav_item = 'experiments'

    response = ExperimentSearchViewSet.as_view({'get': 'list'})(request)
    if response.status_code != 200:
        raise Exception("Failed to load experiments list: {}".format(
            response.data['detail']))
    experiments_json = JSONRenderer().render(response.data)
    return render(request, 'django_airavata_workspace/experiments_list.html', {
        'bundle_name': 'experiment-list',
        'experiments_data': experiments_json
    })


@login_required
def dashboard(request):
    request.active_nav_item = 'dashboard'
    return render(request, 'django_airavata_workspace/dashboard.html', {
        'bundle_name': 'dashboard',
        'sidebar': True,
    })


@login_required
def projects_list(request):
    request.active_nav_item = 'projects'

    response = ProjectViewSet.as_view({'get': 'list'})(request)
    if response.status_code != 200:
        raise Exception("Failed to load projects list: {}".format(
            response.data['detail']))
    projects_json = JSONRenderer().render(response.data)

    return render(request, 'django_airavata_workspace/projects_list.html', {
        'bundle_name': 'project-list',
        'projects_data': projects_json
    })


@login_required
def edit_project(request, project_id):
    request.active_nav_item = 'projects'

    return render(request, 'django_airavata_workspace/edit_project.html', {
        'bundle_name': 'edit-project',
        'project_id': project_id
    })


@login_required
def create_experiment(request, app_module_id):
    request.active_nav_item = 'dashboard'

    # User input files can be passed as query parameters
    # <input name>=<path/to/user_file>
    # and also as data product URIs
    # <input name>=<data product URI>
    app_interface = ApplicationModuleViewSet.as_view(
        {'get': 'application_interface'})(request, app_module_id=app_module_id)
    if app_interface.status_code != 200:
        raise Exception("Failed to load application module data: {}".format(
            app_interface.data['detail']))
    user_input_values = {}
    for app_input in app_interface.data['applicationInputs']:
        if (app_input['type'] ==
                DataType.URI and app_input['name'] in request.GET):
            user_file_value = request.GET[app_input['name']]
            try:
                user_file_url = urlparse(user_file_value)
                if user_file_url.scheme == 'airavata-dp':
                    dp_uri = user_file_value
                    try:
                        data_product = request.airavata_client.getDataProduct(
                            request.authz_token, dp_uri)
                        if user_storage_sdk.exists(request, data_product):
                            user_input_values[app_input['name']] = dp_uri
                    except Exception as e:
                        logger.exception(
                            f"Failed checking data product uri: {dp_uri}")
<<<<<<< HEAD
=======
                else:
                    # TODO: remove this functionality, data product URI should
                    # be passed instead
                    data_product_uri = user_storage_sdk.user_file_exists(
                        request, user_file_url.path)
                    if data_product_uri is not None:
                        user_input_values[app_input['name']] = data_product_uri
>>>>>>> 34be8462
            except ValueError as e:
                logger.exception(f"Invalid user file value: {user_file_value}")
        elif (app_input['type'] == DataType.STRING and
              app_input['name'] in request.GET):
            name = app_input['name']
            user_input_values[name] = request.GET[name]
    context = {
        'bundle_name': 'create-experiment',
        'app_module_id': app_module_id,
        'user_input_values': json.dumps(user_input_values)
    }
    if 'experiment-data-dir' in request.GET:
        context['experiment_data_dir'] = request.GET['experiment-data-dir']

    return render(request,
                  'django_airavata_workspace/create_experiment.html',
                  context)


@login_required
def edit_experiment(request, experiment_id):
    request.active_nav_item = 'experiments'

    return render(request,
                  'django_airavata_workspace/edit_experiment.html',
                  {'bundle_name': 'edit-experiment',
                   'experiment_id': experiment_id})


@login_required
def view_experiment(request, experiment_id):
    request.active_nav_item = 'experiments'

    launching = json.loads(request.GET.get('launching', 'false'))
    response = FullExperimentViewSet.as_view(
        {'get': 'retrieve'})(request, experiment_id=experiment_id)
    if response.status_code != 200:
        raise Exception("Failed to load experiment data: {}".format(
            response.data['detail']))
    full_experiment_json = JSONRenderer().render(response.data)

    return render(request, 'django_airavata_workspace/view_experiment.html', {
        'bundle_name': 'view-experiment',
        'full_experiment_data': full_experiment_json,
        'launching': json.dumps(launching),
    })


@login_required
def user_storage(request):
    request.active_nav_item = 'storage'
    return render(request, 'django_airavata_workspace/base.html', {
        'bundle_name': 'user-storage'
    })<|MERGE_RESOLUTION|>--- conflicted
+++ resolved
@@ -99,16 +99,6 @@
                     except Exception as e:
                         logger.exception(
                             f"Failed checking data product uri: {dp_uri}")
-<<<<<<< HEAD
-=======
-                else:
-                    # TODO: remove this functionality, data product URI should
-                    # be passed instead
-                    data_product_uri = user_storage_sdk.user_file_exists(
-                        request, user_file_url.path)
-                    if data_product_uri is not None:
-                        user_input_values[app_input['name']] = data_product_uri
->>>>>>> 34be8462
             except ValueError as e:
                 logger.exception(f"Invalid user file value: {user_file_value}")
         elif (app_input['type'] == DataType.STRING and
