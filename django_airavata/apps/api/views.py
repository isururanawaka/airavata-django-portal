--- conflicted
+++ resolved
@@ -1387,7 +1387,6 @@
         return Response(serializer.data)
 
 
-<<<<<<< HEAD
 class ManageNotificationViewSet(APIBackedViewSet):
     serializer_class = serializers.NotificationSerializer
     lookup_field = 'notification_id'
@@ -1413,6 +1412,7 @@
     def perform_update(self, serializer):
         notification = serializer.save()
         self.request.airavata_client.updateNotification(self.authz_token, notification)
+
 
 class AckNotificationViewSet(APIView):
 
@@ -1434,20 +1434,12 @@
         return HttpResponse(status=204)
 
 
-class ManagedUserViewSet(mixins.CreateModelMixin,
-                         mixins.RetrieveModelMixin,
-                         mixins.UpdateModelMixin,
-                         mixins.ListModelMixin,
-                         GenericAPIBackedViewSet):
-    serializer_class = serializers.ManagedUserProfile
-=======
 class IAMUserViewSet(mixins.RetrieveModelMixin,
                      mixins.UpdateModelMixin,
                      mixins.ListModelMixin,
                      mixins.DestroyModelMixin,
                      GenericAPIBackedViewSet):
     serializer_class = serializers.IAMUserProfile
->>>>>>> 6765f99b
     pagination_class = APIResultPagination
     permission_classes = (IsInAdminsGroupPermission,)
     lookup_field = 'user_id'
