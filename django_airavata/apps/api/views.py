from . import serializers

from rest_framework import status, mixins, pagination
from rest_framework.decorators import api_view, detail_route
from rest_framework.views import APIView
from rest_framework.viewsets import GenericViewSet
from rest_framework.response import Response
from rest_framework.reverse import reverse
from rest_framework.parsers import JSONParser
from rest_framework.renderers import JSONRenderer
from rest_framework.utils.urls import replace_query_param, remove_query_param
from rest_framework import status

from django.conf import settings
from django.http import JsonResponse, Http404
from django.shortcuts import render
from django.views.decorators.csrf import csrf_exempt

<<<<<<< HEAD
from apache.airavata.model.appcatalog.appdeployment.ttypes import ApplicationModule, ApplicationDeploymentDescription
from apache.airavata.model.appcatalog.appinterface.ttypes import ApplicationInterfaceDescription
from apache.airavata.model.appcatalog.computeresource.ttypes import ComputeResourceDescription
from credential_store_data_models.ttypes import CredentialOwnerType,SummaryType,CredentialSummary
=======
from airavata.model.appcatalog.appdeployment.ttypes import ApplicationModule, ApplicationDeploymentDescription
from airavata.model.appcatalog.appinterface.ttypes import ApplicationInterfaceDescription
>>>>>>> c3f4a1d3

import thrift_django_serializer
from collections import OrderedDict
import logging

log = logging.getLogger(__name__)

<<<<<<< HEAD

# Create your views here.
@api_view(['GET'])
def api_root(request, format=None):
    return Response({
        'projects': reverse('project-list', request=request, format=format),
        'admin': reverse('api_experiment_list', request=request, format=format)
    })


=======
>>>>>>> c3f4a1d3
class GenericAPIBackedViewSet(GenericViewSet):
    def get_list(self):
        """
        Subclasses must implement.
        """
        raise NotImplementedError()

    def get_instance(self, lookup_value):
        """
        Subclasses must implement.
        """
        raise NotImplementedError()

    def get_queryset(self):
        return self.get_list()

    def get_object(self):
        lookup_url_kwarg = self.lookup_url_kwarg or self.lookup_field
        lookup_value = self.kwargs[lookup_url_kwarg]
        inst = self.get_instance(lookup_value)
        if inst is None:
            raise Http404
        self.check_object_permissions(self.request, inst)
        return inst

    @property
    def username(self):
        return self.request.user.username

    @property
    def gateway_id(self):
        return settings.GATEWAY_ID

    @property
    def authz_token(self):
        return self.request.authz_token


class ReadOnlyAPIBackedViewSet(mixins.RetrieveModelMixin,
                               mixins.ListModelMixin,
                               GenericAPIBackedViewSet):
    """
    A viewset that provides default `retrieve()` and `list()` actions.

    Subclasses must implement the following:
    * get_list(self)
    * get_instance(self, lookup_value)
    """
    pass


class APIBackedViewSet(mixins.CreateModelMixin,
                       mixins.RetrieveModelMixin,
                       mixins.UpdateModelMixin,
                       mixins.DestroyModelMixin,
                       mixins.ListModelMixin,
                       GenericAPIBackedViewSet):
    """
    A viewset that provides default `create()`, `retrieve()`, `update()`,
    `partial_update()`, `destroy()` and `list()` actions.

    Subclasses must implement the following:
    * get_list(self)
    * get_instance(self, lookup_value)
    * perform_create(self, serializer) - should return instance with id populated
    * perform_update(self, serializer)
    * perform_destroy(self, instance)
    """
    pass


class APIResultIterator(object):
    """
    Iterable container over API results which allow limit/offset style slicing.
    """

    limit = -1
    offset = 0

    def get_results(self, limit=-1, offset=0):
        raise NotImplementedError("Subclasses must implement get_results")

    def __iter__(self):
        results = self.get_results(self.limit, self.offset)
        for result in results:
            yield result

    def __getitem__(self, key):
        if isinstance(key, slice):
            self.limit = key.stop - key.start
            self.offset = key.start
            return iter(self)
        else:
            return self.get_results(1, key)


class APIResultPagination(pagination.LimitOffsetPagination):
    """
    Based on DRF's LimitOffsetPagination; Airavata API pagination results don't
    have a known count, so it isn't always possible to know how many pages there
    are.
    """
<<<<<<< HEAD
=======
    default_limit = 10
>>>>>>> c3f4a1d3

    def paginate_queryset(self, queryset, request, view=None):
        assert isinstance(queryset, APIResultIterator), "queryset is not an APIResultIterator: {}".format(queryset)
        self.limit = self.get_limit(request)
        if self.limit is None:
            return None

        self.offset = self.get_offset(request)
        self.request = request

        # When a paged view is called from another view (for example, to get the
        # initial data to display), this pagination class needs to know the name
        # of the view being paginated.
        if view and hasattr(view, 'pagination_viewname'):
            self.viewname = view.pagination_viewname

        return list(queryset[self.offset:self.offset + self.limit])

    def get_paginated_response(self, data):
        has_next_link = len(data) >= self.limit
        return Response(OrderedDict([
            ('next', self.get_next_link() if has_next_link else None),
            ('previous', self.get_previous_link()),
            ('results', data),
            ('limit', self.limit),
            ('offset', self.offset)
        ]))

    def get_next_link(self):
        url = self.get_base_url()
        url = replace_query_param(url, self.limit_query_param, self.limit)

        offset = self.offset + self.limit
        return replace_query_param(url, self.offset_query_param, offset)

    def get_previous_link(self):
        if self.offset <= 0:
            return None

        url = self.get_base_url()
        url = replace_query_param(url, self.limit_query_param, self.limit)

        if self.offset - self.limit <= 0:
            return remove_query_param(url, self.offset_query_param)

        offset = self.offset - self.limit
        return replace_query_param(url, self.offset_query_param, offset)

    def get_base_url(self):
        if hasattr(self, 'viewname'):
            return self.request.build_absolute_uri(reverse(self.viewname))
        else:
            return self.request.build_absolute_uri()


class ProjectViewSet(APIBackedViewSet):
    serializer_class = serializers.ProjectSerializer
    lookup_field = 'project_id'
    pagination_class = APIResultPagination
    pagination_viewname = 'django_airavata_api:project-list'

    def get_list(self):
        view = self

        class ProjectResultIterator(APIResultIterator):
            def get_results(self, limit=-1, offset=0):
                return view.request.airavata_client.getUserProjects(view.authz_token, view.gateway_id, view.username,
                                                                    limit, offset)

        return ProjectResultIterator()

    def get_instance(self, lookup_value):
        return self.request.airavata_client.getProject(self.authz_token, lookup_value)

    def perform_create(self, serializer):
        project = serializer.save()
        project_id = self.request.airavata_client.createProject(self.authz_token, self.gateway_id, project)
        project.projectID = project_id

    def perform_update(self, serializer):
        project = serializer.save()
        self.request.airavata_client.updateProject(self.authz_token, project.projectID, project)

    @detail_route()
    def experiments(self, request, project_id=None):
        experiments = request.airavata_client.getExperimentsInProject(self.authz_token, project_id, -1, 0)
        serializer = serializers.ExperimentSerializer(experiments, many=True, context={'request': request})
        return Response(serializer.data)


# TODO: convert to ViewSet
class ExperimentList(APIView):
    def get(self, request, format=None):
        gateway_id = settings.GATEWAY_ID
        username = request.user.username

        experiments = request.airavata_client.getUserExperiments(request.authz_token, gateway_id, username, -1, 0)
        serializer = serializers.ExperimentSerializer(experiments, many=True, context={'request': request})
        return Response(serializer.data)


class ApplicationModuleViewSet(APIBackedViewSet):
    serializer_class = serializers.ApplicationModuleSerializer

    def get_list(self):
        return self.request.airavata_client.getAllAppModules(self.authz_token, self.gateway_id)

    def get_instance(self, lookup_value):
        return self.request.airavata_client.getApplicationModule(self.authz_token, lookup_value)

    def perform_create(self, serializer):
        app_module = serializer.save()
        app_module_id = self.request.airavata_client.registerApplicationModule(self.authz_token, self.gateway_id, app_module)
        app_module.appModuleId = app_module_id

    def perform_update(self, serializer):
        app_module = serializer.save()
        self.request.airavata_client.updateApplicationModule(self.authz_token, app_module.appModuleId, app_module)


# TODO convert to APIBackedViewSet
class RegisterApplicationModule(APIView):
    parser_classes = (JSONParser,)

    def post(self, request, format=None):
        gateway_id = settings.GATEWAY_ID
        app_module = ApplicationModule(request.data['name'], request.data['version'], request.data['description'])
        response = request.airavata_client.registerApplicationModule(request.authz_token, gateway_id, app_module)
        return Response(response)


# TODO use ApplicationInterfaceViewSet instead
class RegisterApplicationInterface(APIView):
    parser_classes = (JSONParser,)

    def post(self, request, format=None):
        gateway_id = settings.GATEWAY_ID
        params = request.data
        app_interface_description_serializer = thrift_django_serializer.create_serializer(ApplicationInterfaceDescription,data=params)
        app_interface_description_serializer.is_valid(raise_exception=True)
        app_interface = app_interface_description_serializer.save()
        response = request.airavata_client.registerApplicationInterface(request.authz_token, gateway_id,
                                                                        app_interface)
        return Response(response)


# TODO convert to APIBackedViewSet
class RegisterApplicationDeployments(APIView):
    parser_classes = (JSONParser,)

    def post(self, request, format=None):
        gateway_id = settings.GATEWAY_ID
        params = request.data
        app_deployment_serializer = serializers.ApplicationDeploymentDescriptionSerializer(data=params)
        app_deployment_serializer.is_valid(raise_exception=True)
        app_deployment = app_deployment_serializer.save()
        response = request.airavata_client.registerApplicationDeployment(request.authz_token, gateway_id,
                                                                         app_deployment)
        return Response(response)

<<<<<<< HEAD

class ComputeResourceList(APIView):
    renderer_classes = (JSONRenderer,)

    def get(self, request, format=None):
        gateway_id = settings.GATEWAY_ID
        cr = request.airavata_client.getAllComputeResourceNames(request.authz_token)

        return Response([{'host_id': host_id, 'host': host} for host_id, host in cr.items()])


class ComputeResourceDetails(APIView):
    renderer_classes = (JSONRenderer,)

    def get(self, request, format=None):
        details = request.airavata_client.getComputeResource(request.authz_token, request.query_params["id"])
        serializer = thrift_django_serializer.create_serializer(ComputeResourceDescription, instance=details,
                                                                context={'request': request})
        print(details)
        return Response(serializer.data)


class ComputeResourcesQueues(APIView):
    renderer_classes = (JSONRenderer,)

    def get(self, request, format=None):
        details = request.airavata_client.getComputeResource(request.authz_token, request.query_params["id"])
        serializer = thrift_django_serializer.create_serializer(ComputeResourceDescription, instance=details,
                                                                context={'request': request})
        data = serializer.data
        return Response([queue["queueName"] for queue in data["batchQueues"]])


class ApplicationInterfaceList(APIView):
    def get(self, request, format=None):
        gateway_id = settings.GATEWAY_ID
        serializer = thrift_django_serializer.create_serializer(ApplicationInterfaceDescription,
                                                                instance=request.airavata_client.getAllApplicationInterfaces(
                                                                    request.authz_token, gateway_id),
                                                                context={'request': request},many=True)
        return Response(serializer.data)

class FetchApplicationInterface(APIView):


    def get(self,request,format=None):
        gateway_id = settings.GATEWAY_ID
        for app_interface in request.airavata_client.getAllApplicationInterfaces(
                                                                    request.authz_token, gateway_id):
            app_modules=app_interface.applicationModules
            if request.query_params["id"] in app_modules:
                return Response(thrift_django_serializer.create_serializer(ApplicationInterfaceDescription,
                                                                instance=app_interface,
                                                                context={'request': request}).data)
        return Response(status=status.HTTP_400_BAD_REQUEST)


class FetchApplicationDeployment(APIView):

    def get(self,request,format=None):
        gateway_id = settings.GATEWAY_ID
        app_deployments=[app_deployment for app_deployment in  request.airavata_client.getAllApplicationDeployments(
                request.authz_token, gateway_id) if request.query_params["id"] == app_deployment.appModuleId]
        serializer=thrift_django_serializer.create_serializer(ApplicationDeploymentDescription,
                                                   instance=app_deployments,
                                                   context={'request': request},many=True)
        return Response(serializer.data)
        #return Response(request.airavata_client.getAppModuleDeployedResources(request.authz_token, request.query_params["id"]))

class FetchSSHPubKeys(APIView):

    def get(self,request,format=None):
        gateway_id = settings.GATEWAY_ID
        serializer=thrift_django_serializer.create_serializer(CredentialSummary,instance=request.airavata_client.getAllCredentialSummaryForGateway (request.authz_token,SummaryType.SSH,gateway_id),context={'request': request},many=True)
        return Response(serializer.data)

class GenerateRegisterSSHKeys(APIView):
    parser_classes = (JSONParser,)
    renderer_classes = (JSONRenderer,)

    def post(self, request, format=None):
        username = request.user.username
        gateway_id = settings.GATEWAY_ID
        data=request.data
        return Response(request.airavata_client.generateAndRegisterSSHKeys (request.authz_token,gateway_id,username,data["description"],CredentialOwnerType.GATEWAY))


class DeleteSSHPubKey(APIView):
    parser_classes = (JSONParser,)
    renderer_classes = (JSONRenderer,)

    def post(self, request, format=None):
        gateway_id = settings.GATEWAY_ID
        return Response(request.airavata_client.deleteSSHPubKey(request.authz_token,request.data['token'],gateway_id))
=======
class ApplicationInterfaceViewSet(APIBackedViewSet):

    serializer_class = serializers.ApplicationInterfaceDescriptionSerializer
    lookup_field = 'app_interface_id'

    def get_list(self):
        return self.request.airavata_client.getAllApplicationInterfaces(self.authz_token, self.gateway_id)

    def get_instance(self, lookup_value):
        return self.request.airavata_client.getApplicationInterface(self.authz_token, lookup_value)

    def perform_create(self, serializer):
        application_interface = serializer.save()
        log.debug("application_interface: {}".format(application_interface))
        app_interface_id = self.request.airavata_client.registerApplicationInterface(self.authz_token, self.gateway_id, application_interface)
        application_interface.applicationInterfaceId = app_interface_id

    def perform_update(self, serializer):
        application_interface = serializer.save()
        self.request.airavata_client.updateApplicationInterface(self.authz_token, application_interface.applicationInterfaceId, application_interface)
>>>>>>> c3f4a1d3
<|MERGE_RESOLUTION|>--- conflicted
+++ resolved
@@ -1,3 +1,4 @@
+
 from . import serializers
 
 from rest_framework import status, mixins, pagination
@@ -16,15 +17,10 @@
 from django.shortcuts import render
 from django.views.decorators.csrf import csrf_exempt
 
-<<<<<<< HEAD
-from apache.airavata.model.appcatalog.appdeployment.ttypes import ApplicationModule, ApplicationDeploymentDescription
-from apache.airavata.model.appcatalog.appinterface.ttypes import ApplicationInterfaceDescription
-from apache.airavata.model.appcatalog.computeresource.ttypes import ComputeResourceDescription
-from credential_store_data_models.ttypes import CredentialOwnerType,SummaryType,CredentialSummary
-=======
 from airavata.model.appcatalog.appdeployment.ttypes import ApplicationModule, ApplicationDeploymentDescription
 from airavata.model.appcatalog.appinterface.ttypes import ApplicationInterfaceDescription
->>>>>>> c3f4a1d3
+from airavata.model.appcatalog.computeresource.ttypes import ComputeResourceDescription
+from credential_store_data_models.ttypes import CredentialOwnerType,SummaryType,CredentialSummary
 
 import thrift_django_serializer
 from collections import OrderedDict
@@ -32,20 +28,8 @@
 
 log = logging.getLogger(__name__)
 
-<<<<<<< HEAD
-
-# Create your views here.
-@api_view(['GET'])
-def api_root(request, format=None):
-    return Response({
-        'projects': reverse('project-list', request=request, format=format),
-        'admin': reverse('api_experiment_list', request=request, format=format)
-    })
-
-
-=======
->>>>>>> c3f4a1d3
 class GenericAPIBackedViewSet(GenericViewSet):
+
     def get_list(self):
         """
         Subclasses must implement.
@@ -83,6 +67,7 @@
         return self.request.authz_token
 
 
+
 class ReadOnlyAPIBackedViewSet(mixins.RetrieveModelMixin,
                                mixins.ListModelMixin,
                                GenericAPIBackedViewSet):
@@ -114,7 +99,6 @@
     * perform_destroy(self, instance)
     """
     pass
-
 
 class APIResultIterator(object):
     """
@@ -140,17 +124,13 @@
         else:
             return self.get_results(1, key)
 
-
 class APIResultPagination(pagination.LimitOffsetPagination):
     """
     Based on DRF's LimitOffsetPagination; Airavata API pagination results don't
     have a known count, so it isn't always possible to know how many pages there
     are.
     """
-<<<<<<< HEAD
-=======
     default_limit = 10
->>>>>>> c3f4a1d3
 
     def paginate_queryset(self, queryset, request, view=None):
         assert isinstance(queryset, APIResultIterator), "queryset is not an APIResultIterator: {}".format(queryset)
@@ -205,8 +185,8 @@
         else:
             return self.request.build_absolute_uri()
 
-
 class ProjectViewSet(APIBackedViewSet):
+
     serializer_class = serializers.ProjectSerializer
     lookup_field = 'project_id'
     pagination_class = APIResultPagination
@@ -214,12 +194,9 @@
 
     def get_list(self):
         view = self
-
         class ProjectResultIterator(APIResultIterator):
             def get_results(self, limit=-1, offset=0):
-                return view.request.airavata_client.getUserProjects(view.authz_token, view.gateway_id, view.username,
-                                                                    limit, offset)
-
+                return view.request.airavata_client.getUserProjects(view.authz_token, view.gateway_id, view.username, limit, offset)
         return ProjectResultIterator()
 
     def get_instance(self, lookup_value):
@@ -234,13 +211,13 @@
         project = serializer.save()
         self.request.airavata_client.updateProject(self.authz_token, project.projectID, project)
 
+
     @detail_route()
     def experiments(self, request, project_id=None):
         experiments = request.airavata_client.getExperimentsInProject(self.authz_token, project_id, -1, 0)
         serializer = serializers.ExperimentSerializer(experiments, many=True, context={'request': request})
         return Response(serializer.data)
 
-
 # TODO: convert to ViewSet
 class ExperimentList(APIView):
     def get(self, request, format=None):
@@ -289,11 +266,11 @@
     def post(self, request, format=None):
         gateway_id = settings.GATEWAY_ID
         params = request.data
-        app_interface_description_serializer = thrift_django_serializer.create_serializer(ApplicationInterfaceDescription,data=params)
+        app_interface_description_serializer = serializers.ApplicationInterfaceDescriptionSerializer(data=params)
         app_interface_description_serializer.is_valid(raise_exception=True)
         app_interface = app_interface_description_serializer.save()
         response = request.airavata_client.registerApplicationInterface(request.authz_token, gateway_id,
-                                                                        app_interface)
+                                                                        applicationInterface=app_interface)
         return Response(response)
 
 
@@ -304,14 +281,31 @@
     def post(self, request, format=None):
         gateway_id = settings.GATEWAY_ID
         params = request.data
-        app_deployment_serializer = serializers.ApplicationDeploymentDescriptionSerializer(data=params)
-        app_deployment_serializer.is_valid(raise_exception=True)
-        app_deployment = app_deployment_serializer.save()
+        app_deployment = ApplicationDeploymentDescription(**params)
         response = request.airavata_client.registerApplicationDeployment(request.authz_token, gateway_id,
                                                                          app_deployment)
         return Response(response)
 
-<<<<<<< HEAD
+class ApplicationInterfaceViewSet(APIBackedViewSet):
+
+    serializer_class = serializers.ApplicationInterfaceDescriptionSerializer
+    lookup_field = 'app_interface_id'
+
+    def get_list(self):
+        return self.request.airavata_client.getAllApplicationInterfaces(self.authz_token, self.gateway_id)
+
+    def get_instance(self, lookup_value):
+        return self.request.airavata_client.getApplicationInterface(self.authz_token, lookup_value)
+
+    def perform_create(self, serializer):
+        application_interface = serializer.save()
+        log.debug("application_interface: {}".format(application_interface))
+        app_interface_id = self.request.airavata_client.registerApplicationInterface(self.authz_token, self.gateway_id, application_interface)
+        application_interface.applicationInterfaceId = app_interface_id
+
+    def perform_update(self, serializer):
+        application_interface = serializer.save()
+        self.request.airavata_client.updateApplicationInterface(self.authz_token, application_interface.applicationInterfaceId, application_interface)
 
 class ComputeResourceList(APIView):
     renderer_classes = (JSONRenderer,)
@@ -405,26 +399,4 @@
 
     def post(self, request, format=None):
         gateway_id = settings.GATEWAY_ID
-        return Response(request.airavata_client.deleteSSHPubKey(request.authz_token,request.data['token'],gateway_id))
-=======
-class ApplicationInterfaceViewSet(APIBackedViewSet):
-
-    serializer_class = serializers.ApplicationInterfaceDescriptionSerializer
-    lookup_field = 'app_interface_id'
-
-    def get_list(self):
-        return self.request.airavata_client.getAllApplicationInterfaces(self.authz_token, self.gateway_id)
-
-    def get_instance(self, lookup_value):
-        return self.request.airavata_client.getApplicationInterface(self.authz_token, lookup_value)
-
-    def perform_create(self, serializer):
-        application_interface = serializer.save()
-        log.debug("application_interface: {}".format(application_interface))
-        app_interface_id = self.request.airavata_client.registerApplicationInterface(self.authz_token, self.gateway_id, application_interface)
-        application_interface.applicationInterfaceId = app_interface_id
-
-    def perform_update(self, serializer):
-        application_interface = serializer.save()
-        self.request.airavata_client.updateApplicationInterface(self.authz_token, application_interface.applicationInterfaceId, application_interface)
->>>>>>> c3f4a1d3
+        return Response(request.airavata_client.deleteSSHPubKey(request.authz_token,request.data['token'],gateway_id))