
import copy
import datetime
import json
import logging
from urllib.parse import quote, urlencode

from django.conf import settings
from django.urls import reverse
from rest_framework import serializers

from airavata.model.appcatalog.appdeployment.ttypes import (ApplicationDeploymentDescription,
                                                            ApplicationModule,
                                                            CommandObject,
                                                            SetEnvPaths)
from airavata.model.appcatalog.appinterface.ttypes import \
    ApplicationInterfaceDescription
from airavata.model.appcatalog.computeresource.ttypes import (BatchQueue,
                                                              ComputeResourceDescription)
from airavata.model.appcatalog.groupresourceprofile.ttypes import \
    GroupResourceProfile
from airavata.model.application.io.ttypes import InputDataObjectType
from airavata.model.credential.store.ttypes import (CredentialSummary,
                                                    SummaryType)
from airavata.model.data.replica.ttypes import (DataProductModel,
                                                DataReplicaLocationModel)
from airavata.model.experiment.ttypes import (ExperimentModel,
                                              ExperimentSummaryModel)
from airavata.model.group.ttypes import GroupModel, ResourcePermissionType
from airavata.model.job.ttypes import JobModel
from airavata.model.status.ttypes import ExperimentStatus
from airavata.model.user.ttypes import UserProfile
from airavata.model.workspace.ttypes import Project

from . import datastore, thrift_utils

log = logging.getLogger(__name__)


class FullyEncodedHyperlinkedIdentityField(
        serializers.HyperlinkedIdentityField):
    def get_url(self, obj, view_name, request, format):
        if hasattr(obj, self.lookup_field):
            lookup_value = getattr(obj, self.lookup_field)
        else:
            lookup_value = obj.get(self.lookup_field)
        try:
            encoded_lookup_value = quote(lookup_value, safe="")
        except Exception as e:
            log.warning(
                "Failed to encode lookup_value [{}] for lookup_field "
                "[{}] of object [{}]".format(
                    lookup_value, self.lookup_field, obj))
            raise
        # Bit of a hack. Django's URL reversing does URL encoding but it doesn't
        # encode all characters including some like '/' that are used in URL
        # mappings.
        kwargs = {self.lookup_url_kwarg: "__PLACEHOLDER__"}
        url = self.reverse(view_name, kwargs=kwargs,
                           request=request, format=format)
        return url.replace("__PLACEHOLDER__", encoded_lookup_value)


class UTCPosixTimestampDateTimeField(serializers.DateTimeField):

    def __init__(self, *args, **kwargs):
        super().__init__(*args, **kwargs)
        self.default = self.current_time_ms
        self.initial = self.initial_value
        self.required = False

    def to_representation(self, obj):
        # Create datetime instance from milliseconds that is aware of timezon
        dt = datetime.datetime.fromtimestamp(obj / 1000, datetime.timezone.utc)
        return super().to_representation(dt)

    def to_internal_value(self, data):
        dt = super().to_internal_value(data)
        return int(dt.timestamp() * 1000)

    def initial_value(self):
        return self.to_representation(self.current_time_ms())

    def current_time_ms(self):
        return int(datetime.datetime.utcnow().timestamp() * 1000)


class StoredJSONField(serializers.JSONField):
    def __init__(self, *args, **kwargs):
        super().__init__(*args, **kwargs)

    def to_representation(self, value):
        try:
            if value:
                return json.loads(value)
            else:
                return value
        except Exception:
            return value


class OrderedListField(serializers.ListField):

    def __init__(self, *args, **kwargs):
        self.order_by = kwargs.pop('order_by', None)
        super().__init__(*args, **kwargs)

    def to_representation(self, instance):
        rep = super().to_representation(instance)
        if rep is not None:
            rep.sort(key=lambda item: item[self.order_by])
        return rep

    def to_internal_value(self, data):
        validated_data = super().to_internal_value(data)
        # Update order field based on order in array
        items = validated_data if validated_data else []
        for i in range(len(items)):
            items[i][self.order_by] = i
        return validated_data


class GroupSerializer(serializers.Serializer):
    url = FullyEncodedHyperlinkedIdentityField(
        view_name='django_airavata_api:group-detail',
        lookup_field='id',
        lookup_url_kwarg='group_id')
    id = serializers.CharField(
        default=GroupModel.thrift_spec[1][4], allow_null=True)
    name = serializers.CharField(required=True)
    description = serializers.CharField(allow_null=True, allow_blank=True)
    ownerId = serializers.CharField(read_only=True)
    members = serializers.ListSerializer(child=serializers.CharField())
    isAdmin = serializers.SerializerMethodField()
    isOwner = serializers.SerializerMethodField()
    isMember = serializers.SerializerMethodField()
    isGatewayAdminsGroup = serializers.SerializerMethodField()
    isReadOnlyGatewayAdminsGroup = serializers.SerializerMethodField()
    isDefaultGatewayUsersGroup = serializers.SerializerMethodField()

    def create(self, validated_data):
        validated_data['ownerId'] = self.context['request'].user.username + \
            "@" + settings.GATEWAY_ID
        return GroupModel(**validated_data)

    def update(self, instance, validated_data):
        instance.name = validated_data.get('name', instance.name)
        instance.description = validated_data.get(
            'description', instance.description)
        # Calculate added and removed members
        old_members = set(instance.members)
        new_members = set(validated_data.get('members', instance.members))
        removed_members = old_members - new_members
        added_members = new_members - old_members
        instance._removed_members = list(removed_members)
        instance._added_members = list(added_members)
        instance.members = validated_data.get('members', instance.members)
        return instance

    def get_isAdmin(self, group):
        request = self.context['request']
        return request.profile_service['group_manager'].hasAdminAccess(
            request.authz_token, group.id, request.user.username + "@" + settings.GATEWAY_ID)

    def get_isOwner(self, group):
        request = self.context['request']
        return group.ownerId == request.user.username + "@" + settings.GATEWAY_ID

    def get_isMember(self, group):
        request = self.context['request']
        username = request.user.username + "@" + settings.GATEWAY_ID
        return group.members and username in group.members

    def get_isGatewayAdminsGroup(self, group):
        return group.id == self._gateway_groups()['adminsGroupId']

    def get_isReadOnlyGatewayAdminsGroup(self, group):
        return group.id == self._gateway_groups()['readOnlyAdminsGroupId']

    def get_isDefaultGatewayUsersGroup(self, group):
        return group.id == self._gateway_groups()['defaultGatewayUsersGroupId']

    def _gateway_groups(self):
        request = self.context['request']
        # gateway_groups_middleware sets this session variable
        if 'GATEWAY_GROUPS' in request.session:
            return request.session['GATEWAY_GROUPS']
        else:
            gateway_groups = request.airavata_client.getGatewayGroups(
                request.authz_token)
            return copy.deepcopy(gateway_groups.__dict__)


<<<<<<< HEAD
class ProjectSerializer(
        thrift_utils.create_serializer_class(Project)):

    class Meta:
        required = ('name',)
        read_only = ('projectID', 'owner', 'gatewayId')

=======
class ProjectSerializer(serializers.Serializer):
>>>>>>> cdaaa4c6
    url = FullyEncodedHyperlinkedIdentityField(
        view_name='django_airavata_api:project-detail',
        lookup_field='projectID',
        lookup_url_kwarg='project_id')
<<<<<<< HEAD
=======
    projectID = serializers.CharField(
        default=Project.thrift_spec[1][4], read_only=True)
    name = serializers.CharField(required=True)
    description = serializers.CharField(allow_null=True)
    owner = GatewayUsernameDefaultField()
    gatewayId = GatewayIdDefaultField()
>>>>>>> cdaaa4c6
    experiments = FullyEncodedHyperlinkedIdentityField(
        view_name='django_airavata_api:project-experiments',
        lookup_field='projectID',
        lookup_url_kwarg='project_id')
    creationTime = UTCPosixTimestampDateTimeField(allow_null=True)

    def create(self, validated_data):
        return Project(**validated_data)

    def update(self, instance, validated_data):
        instance.name = validated_data.get('name', instance.name)
        instance.description = validated_data.get(
            'description', instance.description)
        return instance


class ApplicationModuleSerializer(
        thrift_utils.create_serializer_class(ApplicationModule)):
    url = FullyEncodedHyperlinkedIdentityField(
        view_name='django_airavata_api:application-detail',
        lookup_field='appModuleId',
        lookup_url_kwarg='app_module_id')
    applicationInterface = FullyEncodedHyperlinkedIdentityField(
        view_name='django_airavata_api:application-application-interface',
        lookup_field='appModuleId',
        lookup_url_kwarg='app_module_id')
    applicationDeployments = FullyEncodedHyperlinkedIdentityField(
        view_name='django_airavata_api:application-application-deployments',
        lookup_field='appModuleId',
        lookup_url_kwarg='app_module_id')
    userHasWriteAccess = serializers.SerializerMethodField()

    class Meta:
        required = ('appModuleName',)

    def get_userHasWriteAccess(self, appDeployment):
        request = self.context['request']
        return request.is_gateway_admin


class InputDataObjectTypeSerializer(
        thrift_utils.create_serializer_class(InputDataObjectType)):

    class Meta:
        required = ('name',)


class ApplicationInterfaceDescriptionSerializer(
        thrift_utils.create_serializer_class(ApplicationInterfaceDescription)):

    url = FullyEncodedHyperlinkedIdentityField(
        view_name='django_airavata_api:application-interface-detail',
        lookup_field='applicationInterfaceId',
        lookup_url_kwarg='app_interface_id')
    applicationInputs = OrderedListField(
        order_by='inputOrder',
        child=InputDataObjectTypeSerializer(),
        allow_null=True)
    userHasWriteAccess = serializers.SerializerMethodField()

    def get_userHasWriteAccess(self, appDeployment):
        request = self.context['request']
        return request.is_gateway_admin


class CommandObjectSerializer(
        thrift_utils.create_serializer_class(CommandObject)):
    pass


class SetEnvPathsSerializer(
        thrift_utils.create_serializer_class(SetEnvPaths)):
    pass


class ApplicationDeploymentDescriptionSerializer(
        thrift_utils.create_serializer_class(
            ApplicationDeploymentDescription)):
    url = FullyEncodedHyperlinkedIdentityField(
        view_name='django_airavata_api:application-deployment-detail',
        lookup_field='appDeploymentId',
        lookup_url_kwarg='app_deployment_id')
    # Default values returned in these results have been overridden with app
    # deployment defaults for any that exist
    queues = FullyEncodedHyperlinkedIdentityField(
        view_name='django_airavata_api:application-deployment-queues',
        lookup_field='appDeploymentId',
        lookup_url_kwarg='app_deployment_id')
    userHasWriteAccess = serializers.SerializerMethodField()
    moduleLoadCmds = OrderedListField(
        order_by='commandOrder',
        child=CommandObjectSerializer(),
        allow_null=True)
    preJobCommands = OrderedListField(
        order_by='commandOrder',
        child=CommandObjectSerializer(),
        allow_null=True)
    postJobCommands = OrderedListField(
        order_by='commandOrder',
        child=CommandObjectSerializer(),
        allow_null=True)
    libPrependPaths = OrderedListField(
        order_by='envPathOrder',
        child=SetEnvPathsSerializer(),
        allow_null=True)
    libAppendPaths = OrderedListField(
        order_by='envPathOrder',
        child=SetEnvPathsSerializer(),
        allow_null=True)
    setEnvironment = OrderedListField(
        order_by='envPathOrder',
        child=SetEnvPathsSerializer(),
        allow_null=True)

    def get_userHasWriteAccess(self, appDeployment):
        request = self.context['request']
        return request.airavata_client.userHasAccess(
            request.authz_token, appDeployment.appDeploymentId,
            ResourcePermissionType.WRITE)


class ComputeResourceDescriptionSerializer(
        thrift_utils.create_serializer_class(ComputeResourceDescription)):
    pass


class BatchQueueSerializer(thrift_utils.create_serializer_class(BatchQueue)):
    pass


class ExperimentStatusSerializer(
        thrift_utils.create_serializer_class(ExperimentStatus)):
    timeOfStateChange = UTCPosixTimestampDateTimeField()


class ExperimentSerializer(
        thrift_utils.create_serializer_class(ExperimentModel)):

    class Meta:
        required = ('projectId', 'experimentType', 'experimentName')
        read_only = ('experimentId', 'userName', 'gatewayId')

    url = FullyEncodedHyperlinkedIdentityField(
        view_name='django_airavata_api:experiment-detail',
        lookup_field='experimentId',
        lookup_url_kwarg='experiment_id')
    full_experiment = FullyEncodedHyperlinkedIdentityField(
        view_name='django_airavata_api:full-experiment-detail',
        lookup_field='experimentId',
        lookup_url_kwarg='experiment_id')
    project = FullyEncodedHyperlinkedIdentityField(
        view_name='django_airavata_api:project-detail',
        lookup_field='projectId',
        lookup_url_kwarg='project_id')
    jobs = FullyEncodedHyperlinkedIdentityField(
        view_name='django_airavata_api:experiment-jobs',
        lookup_field='experimentId',
        lookup_url_kwarg='experiment_id')
    shared_entity = FullyEncodedHyperlinkedIdentityField(
        view_name='django_airavata_api:shared-entity-detail',
        lookup_field='experimentId',
        lookup_url_kwarg='entity_id')
<<<<<<< HEAD
=======
    userName = GatewayUsernameDefaultField()
    gatewayId = GatewayIdDefaultField()
>>>>>>> cdaaa4c6
    creationTime = UTCPosixTimestampDateTimeField(allow_null=True)
    experimentStatus = ExperimentStatusSerializer(many=True, read_only=True)


class DataReplicaLocationSerializer(
        thrift_utils.create_serializer_class(DataReplicaLocationModel)):
    creationTime = UTCPosixTimestampDateTimeField()
    lastModifiedTime = UTCPosixTimestampDateTimeField()


class DataProductSerializer(
        thrift_utils.create_serializer_class(DataProductModel)):
    creationTime = UTCPosixTimestampDateTimeField()
    lastModifiedTime = UTCPosixTimestampDateTimeField()
    replicaLocations = DataReplicaLocationSerializer(many=True)
    downloadURL = serializers.SerializerMethodField()

    def get_downloadURL(self, data_product):
        """Getter for downloadURL field."""
        if datastore.exists(data_product):
            request = self.context['request']
            return (request.build_absolute_uri(
                reverse('django_airavata_api:download_file')) +
                '?' +
                urlencode({'data-product-uri': data_product.productUri}))
        return None


# TODO move this into airavata_sdk?
class FullExperiment:
    """Experiment with referenced data models."""

    def __init__(self, experimentModel, project=None, outputDataProducts=None,
                 inputDataProducts=None, applicationModule=None,
                 computeResource=None, jobDetails=None):
        self.experiment = experimentModel
        self.experimentId = experimentModel.experimentId
        self.project = project
        self.outputDataProducts = outputDataProducts
        self.inputDataProducts = inputDataProducts
        self.applicationModule = applicationModule
        self.computeResource = computeResource
        self.jobDetails = jobDetails


class JobSerializer(thrift_utils.create_serializer_class(JobModel)):
    creationTime = UTCPosixTimestampDateTimeField()


class FullExperimentSerializer(serializers.Serializer):
    url = FullyEncodedHyperlinkedIdentityField(
        view_name='django_airavata_api:full-experiment-detail',
        lookup_field='experimentId',
        lookup_url_kwarg='experiment_id')
    experiment = ExperimentSerializer()
    outputDataProducts = DataProductSerializer(many=True, read_only=True)
    inputDataProducts = DataProductSerializer(many=True, read_only=True)
    applicationModule = ApplicationModuleSerializer(read_only=True)
    computeResource = ComputeResourceDescriptionSerializer(read_only=True)
    project = ProjectSerializer(read_only=True)
    jobDetails = JobSerializer(many=True, read_only=True)

    def create(self, validated_data):
        raise Exception("Not implemented")

    def update(self, instance, validated_data):
        raise Exception("Not implemented")


class ExperimentSummarySerializer(
        thrift_utils.create_serializer_class(ExperimentSummaryModel)):
    creationTime = UTCPosixTimestampDateTimeField()
    statusUpdateTime = UTCPosixTimestampDateTimeField()
    url = FullyEncodedHyperlinkedIdentityField(
        view_name='django_airavata_api:experiment-detail',
        lookup_field='experimentId',
        lookup_url_kwarg='experiment_id')
    project = FullyEncodedHyperlinkedIdentityField(
        view_name='django_airavata_api:project-detail',
        lookup_field='projectId',
        lookup_url_kwarg='project_id')


class UserProfileSerializer(
        thrift_utils.create_serializer_class(UserProfile)):
    creationTime = UTCPosixTimestampDateTimeField()
    lastAccessTime = UTCPosixTimestampDateTimeField()


class GroupResourceProfileSerializer(
        thrift_utils.create_serializer_class(GroupResourceProfile)):
    url = FullyEncodedHyperlinkedIdentityField(
        view_name='django_airavata_api:group-resource-profile-detail',
        lookup_field='groupResourceProfileId',
        lookup_url_kwarg='group_resource_profile_id')
    creationTime = UTCPosixTimestampDateTimeField(allow_null=True)
    updatedTime = UTCPosixTimestampDateTimeField(allow_null=True)
    userHasWriteAccess = serializers.SerializerMethodField()

    class Meta:
        required = ('groupResourceProfileName',)

    def update(self, instance, validated_data):
        result = super().update(instance, validated_data)
        result._removed_compute_resource_preferences = []
        result._removed_compute_resource_policies = []
        result._removed_batch_queue_resource_policies = []
        # Find all compute resource preferences that were removed
        for compute_resource_preference in instance.computePreferences:
            existing_compute_resource_preference = next(
                (pref for pref in result.computePreferences
                 if pref.computeResourceId ==
                    compute_resource_preference.computeResourceId),
                None)
            if not existing_compute_resource_preference:
                result._removed_compute_resource_preferences.append(
                    compute_resource_preference)
        # Find all compute resource policies that were removed
        for compute_resource_policy in instance.computeResourcePolicies:
            existing_compute_resource_policy = next(
                (pol for pol in result.computeResourcePolicies
                 if pol.resourcePolicyId ==
                    compute_resource_policy.resourcePolicyId),
                None)
            if not existing_compute_resource_policy:
                result._removed_compute_resource_policies.append(
                    compute_resource_policy)
        # Find all batch queue resource policies that were removed
        for batch_queue_resource_policy in instance.batchQueueResourcePolicies:
            existing_batch_queue_resource_policy_for_update = next(
                (bq for bq in result.batchQueueResourcePolicies
                 if bq.resourcePolicyId ==
                    batch_queue_resource_policy.resourcePolicyId),
                None)
            if not existing_batch_queue_resource_policy_for_update:
                result._removed_batch_queue_resource_policies.append(
                    batch_queue_resource_policy)
        return result

    def get_userHasWriteAccess(self, groupResourceProfile):
        request = self.context['request']
        return request.airavata_client.userHasAccess(
            request.authz_token, groupResourceProfile.groupResourceProfileId,
            ResourcePermissionType.WRITE)


class SharedGroups(serializers.Serializer):
    groupList = serializers.ListField(child=serializers.CharField())
    entityId = serializers.CharField()

    def update(self, instance, validated_data):
        instance["groupList"] = validated_data["groupList"]
        return instance


class UserPermissionSerializer(serializers.Serializer):
    user = UserProfileSerializer()
    permissionType = serializers.IntegerField()


class GroupPermissionSerializer(serializers.Serializer):
    group = GroupSerializer()
    permissionType = serializers.IntegerField()


class SharedEntitySerializer(serializers.Serializer):

    entityId = serializers.CharField(read_only=True)
    userPermissions = UserPermissionSerializer(many=True)
    groupPermissions = GroupPermissionSerializer(many=True)
    owner = UserProfileSerializer(read_only=True)
    isOwner = serializers.SerializerMethodField()

    def create(self, validated_data):
        raise Exception("Not implemented")

    def update(self, instance, validated_data):
        # Compute lists of ids to grant/revoke READ/WRITE
        existing_user_permissions = {user['user'].airavataInternalUserId: user['permissionType']
                                     for user in instance['userPermissions']}
        new_user_permissions = {
            user['user']['airavataInternalUserId']:
            user['permissionType']
                for user in validated_data['userPermissions']}

        (user_grant_read_permission, user_grant_write_permission,
         user_revoke_read_permission, user_revoke_write_permission) = \
            self._compute_all_revokes_and_grants(existing_user_permissions,
                                                 new_user_permissions)

        existing_group_permissions = {
            group['group'].id: group['permissionType']
            for group in instance['groupPermissions']}
        new_group_permissions = {
            group['group']['id']: group['permissionType']
            for group in validated_data['groupPermissions']}

        (group_grant_read_permission, group_grant_write_permission,
         group_revoke_read_permission, group_revoke_write_permission) = \
            self._compute_all_revokes_and_grants(existing_group_permissions,
                                                 new_group_permissions)

        instance['_user_grant_read_permission'] = user_grant_read_permission
        instance['_user_grant_write_permission'] = user_grant_write_permission
        instance['_user_revoke_read_permission'] = user_revoke_read_permission
        instance['_user_revoke_write_permission'] = user_revoke_write_permission
        instance['_group_grant_read_permission'] = group_grant_read_permission
        instance['_group_grant_write_permission'] = group_grant_write_permission
        instance['_group_revoke_read_permission'] = group_revoke_read_permission
        instance['_group_revoke_write_permission'] = group_revoke_write_permission
        instance['userPermissions'] = [
            {'user': UserProfile(**data['user']),
             'permissionType': data['permissionType']}
            for data in validated_data.get(
                'userPermissions', instance['userPermissions'])]
        instance['groupPermissions'] = [
            {'group': GroupModel(**data['group']),
             'permissionType': data['permissionType']}
            for data in validated_data.get('groupPermissions', instance['groupPermissions'])]
        return instance

    def _compute_all_revokes_and_grants(self, existing_permissions,
                                        new_permissions):
        grant_read_permission = []
        grant_write_permission = []
        revoke_read_permission = []
        revoke_write_permission = []
        # Union the two sets of user/group ids
        all_ids = existing_permissions.keys() | new_permissions.keys()
        for id in all_ids:
            revokes, grants = self._compute_revokes_and_grants(
                existing_permissions.get(id),
                new_permissions.get(id)
            )
            if ResourcePermissionType.READ in revokes:
                revoke_read_permission.append(id)
            if ResourcePermissionType.WRITE in revokes:
                revoke_write_permission.append(id)
            if ResourcePermissionType.READ in grants:
                grant_read_permission.append(id)
            if ResourcePermissionType.WRITE in grants:
                grant_write_permission.append(id)
        return (grant_read_permission, grant_write_permission,
                revoke_read_permission, revoke_write_permission)

    def _compute_revokes_and_grants(self, current_permission=None,
                                    new_permission=None):
        read_permissions = set((ResourcePermissionType.READ,))
        write_permissions = set((ResourcePermissionType.READ,
                                 ResourcePermissionType.WRITE))
        current_permissions_set = set()
        new_permissions_set = set()
        if current_permission == ResourcePermissionType.READ:
            current_permissions_set = read_permissions
        elif current_permission == ResourcePermissionType.WRITE:
            current_permissions_set = write_permissions
        if new_permission == ResourcePermissionType.READ:
            new_permissions_set = read_permissions
        elif new_permission == ResourcePermissionType.WRITE:
            new_permissions_set = write_permissions

        # return tuple: permissions to revoke and permissions to grant
        return (current_permissions_set - new_permissions_set,
                new_permissions_set - current_permissions_set)

    def get_isOwner(self, shared_entity):
        request = self.context['request']
        return shared_entity['owner'].userId == request.user.username


class CredentialSummarySerializer(
        thrift_utils.create_serializer_class(CredentialSummary)):
    type = thrift_utils.ThriftEnumField(SummaryType)
    persistedTime = UTCPosixTimestampDateTimeField()
    userHasWriteAccess = serializers.SerializerMethodField()

    def get_userHasWriteAccess(self, credential_summary):
        request = self.context['request']
        return request.airavata_client.userHasAccess(
            request.authz_token, credential_summary.token,
            ResourcePermissionType.WRITE)<|MERGE_RESOLUTION|>--- conflicted
+++ resolved
@@ -191,7 +191,6 @@
             return copy.deepcopy(gateway_groups.__dict__)
 
 
-<<<<<<< HEAD
 class ProjectSerializer(
         thrift_utils.create_serializer_class(Project)):
 
@@ -199,22 +198,10 @@
         required = ('name',)
         read_only = ('projectID', 'owner', 'gatewayId')
 
-=======
-class ProjectSerializer(serializers.Serializer):
->>>>>>> cdaaa4c6
     url = FullyEncodedHyperlinkedIdentityField(
         view_name='django_airavata_api:project-detail',
         lookup_field='projectID',
         lookup_url_kwarg='project_id')
-<<<<<<< HEAD
-=======
-    projectID = serializers.CharField(
-        default=Project.thrift_spec[1][4], read_only=True)
-    name = serializers.CharField(required=True)
-    description = serializers.CharField(allow_null=True)
-    owner = GatewayUsernameDefaultField()
-    gatewayId = GatewayIdDefaultField()
->>>>>>> cdaaa4c6
     experiments = FullyEncodedHyperlinkedIdentityField(
         view_name='django_airavata_api:project-experiments',
         lookup_field='projectID',
@@ -377,11 +364,6 @@
         view_name='django_airavata_api:shared-entity-detail',
         lookup_field='experimentId',
         lookup_url_kwarg='entity_id')
-<<<<<<< HEAD
-=======
-    userName = GatewayUsernameDefaultField()
-    gatewayId = GatewayIdDefaultField()
->>>>>>> cdaaa4c6
     creationTime = UTCPosixTimestampDateTimeField(allow_null=True)
     experimentStatus = ExperimentStatusSerializer(many=True, read_only=True)
 
