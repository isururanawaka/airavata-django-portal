"""Django Airavata Auth Backends: KeycloakBackend."""
import logging
import os
import time

import requests
from django.conf import settings
from django.contrib.auth.models import User
from django.views.decorators.debug import sensitive_variables
from oauthlib.oauth2 import InvalidGrantError, LegacyApplicationClient
from requests_oauthlib import OAuth2Session

<<<<<<< HEAD
from google.protobuf.json_format import MessageToDict
=======
from django_airavata.apps.auth.utils import get_authz_token
>>>>>>> edd97d95

from . import utils

from google.auth import jwt

logger = logging.getLogger(__name__)


class KeycloakBackend(object):
    """Django authentication backend for Keycloak."""

    # mask all local variables from error emails since they contain the user's
    # password and/or client_secret. Note, we could selectively just hide
    # variables that are sensitive, but this decorator doesn't apply explicitly
    # listed variable masking to library function calls
    @sensitive_variables()
    def authenticate(self,
                     request=None,
                     username=None,
                     password=None,
                     refresh_token=None):
        try:
            user = None
            access_token = None
            if username and password:
                token, userinfo = self._get_token_and_userinfo_password_flow(
                    username, password)
                if token is None:  # login failed
                    return None
                self._process_token(request, token)
                user = self._process_userinfo(request, userinfo)
                access_token = token['access_token']
            elif 'HTTP_AUTHORIZATION' in request.META:
                bearer, token = request.META.get('HTTP_AUTHORIZATION').split()
                if bearer != "Bearer":
                    raise Exception("Unexpected Authorization header")
                # implicitly validate token by using it to get userinfo
                userinfo = self._get_userinfo_from_token(request, token)
                user = self._process_userinfo(request, userinfo)
                access_token = token
            # user is already logged in and can use refresh token
            elif request.user and not utils.is_refresh_token_expired(request):
                logger.debug("Refreshing token...")
                token, userinfo = \
                    self._get_token_and_userinfo_from_refresh_token(request)
                self._process_token(request, token)
                # user is already logged in
                user = request.user
                access_token = token['access_token']
            elif refresh_token:
                logger.debug("Refreshing supplied token...")
                token, userinfo = \
                    self._get_token_and_userinfo_from_refresh_token(
                        request, refresh_token=refresh_token)
                self._process_token(request, token)
                user = self._process_userinfo(request, userinfo)
                access_token = token['access_token']
            else:
                token, userinfo = self._get_token_and_userinfo_redirect_flow(
                    request)
                self._process_token(request, token)
                user = self._process_userinfo(request, userinfo)
                access_token = token['access_token']
            # authz_token_middleware has already run, so must manually add
            # the `request.authz_token` attribute
            if user is not None:
                request.authz_token = get_authz_token(
                    request, user=user, access_token=access_token)
            return user
        except Exception as e:
            logger.warning("login failed", exc_info=e)
            raise

    def get_user(self, user_id):
        try:
            return User.objects.get(pk=user_id)
        except User.DoesNotExist:
            return None

    def _get_token_and_userinfo_password_flow(self, username, password):
        try:
<<<<<<< HEAD
            identity_client = utils.get_custos_identity_client()
            portal_token = utils.get_custos_portal_token()

            response = identity_client.token(token=portal_token, username=username,
                                             password=password,
                                             grant_type='password')
            token = MessageToDict(response)

            # refresh_token doesn't take client_secret kwarg, so create auth
            # explicitly
            userinfo = self._get_userinfo_from_token(token["access_token"])

=======
            client_id = settings.KEYCLOAK_CLIENT_ID
            client_secret = settings.KEYCLOAK_CLIENT_SECRET
            token_url = settings.KEYCLOAK_TOKEN_URL
            userinfo_url = settings.KEYCLOAK_USERINFO_URL
            verify_ssl = settings.KEYCLOAK_VERIFY_SSL
            oauth2_session = OAuth2Session(client=LegacyApplicationClient(
                client_id=client_id))
            verify = verify_ssl
            if verify_ssl and hasattr(settings, 'KEYCLOAK_CA_CERTFILE'):
                verify = settings.KEYCLOAK_CA_CERTFILE
            token = oauth2_session.fetch_token(token_url=token_url,
                                               username=username,
                                               password=password,
                                               client_id=client_id,
                                               client_secret=client_secret,
                                               verify=verify)
            userinfo = oauth2_session.get(userinfo_url).json()
>>>>>>> edd97d95
            return token, userinfo
        except InvalidGrantError as e:
            # password wasn't valid, just log as a warning
            logger.warning(f"Failed to log in user {username} with "
                           f"password: {e}")
            return None, None

    def _get_token_and_userinfo_redirect_flow(self, request):
        identity_client = utils.get_custos_identity_client()
        portal_token = utils.get_custos_portal_token()

        code = request.GET.get('code')
        state = request.GET.get('state')
        session_state = request.GET.get('session_state')

        saved_state = request.session['OAUTH2_STATE']
        redirect_uri = request.session['OAUTH2_REDIRECT_URI']
<<<<<<< HEAD

        logger.debug("Code: {}, State: {}, Saved_state: {}, session_state: {}".format(code, state, saved_state,
                                                                                      session_state))
        if state == saved_state:
            response = identity_client.token(token=portal_token, redirect_uri=redirect_uri, code=code)
            token = MessageToDict(response)

            userinfo = self._get_userinfo_from_token(token["access_token"])

            return token, userinfo
        else:
            logger.exception("Token mismatch error")
            return None
=======
        logger.debug("state={}".format(state))
        oauth2_session = OAuth2Session(client_id,
                                       scope='openid',
                                       redirect_uri=redirect_uri,
                                       state=state)
        verify = verify_ssl
        if verify_ssl and hasattr(settings, 'KEYCLOAK_CA_CERTFILE'):
            verify = settings.KEYCLOAK_CA_CERTFILE
        if not request.is_secure() and settings.DEBUG and not os.environ.get('OAUTHLIB_INSECURE_TRANSPORT'):
            # For local development (DEBUG=True), allow insecure OAuth redirect flow
            # if OAUTHLIB_INSECURE_TRANSPORT isn't already set
            os.environ['OAUTHLIB_INSECURE_TRANSPORT'] = "1"
            logger.info("Adding env var OAUTHLIB_INSECURE_TRANSPORT=1 to allow "
                        "OAuth redirect flow even though request is not secure")
        token = oauth2_session.fetch_token(
            token_url, client_secret=client_secret,
            authorization_response=authorization_code_url, verify=verify)
        userinfo = oauth2_session.get(userinfo_url).json()
        return token, userinfo
>>>>>>> edd97d95

    def _get_token_and_userinfo_from_refresh_token(self,
                                                   request,
                                                   refresh_token=None):
<<<<<<< HEAD
=======
        client_id = settings.KEYCLOAK_CLIENT_ID
        client_secret = settings.KEYCLOAK_CLIENT_SECRET
        token_url = settings.KEYCLOAK_TOKEN_URL
        userinfo_url = settings.KEYCLOAK_USERINFO_URL
        verify_ssl = settings.KEYCLOAK_VERIFY_SSL
        oauth2_session = OAuth2Session(client_id, scope='openid')
        verify = verify_ssl
        if verify_ssl and hasattr(settings, 'KEYCLOAK_CA_CERTFILE'):
            verify = settings.KEYCLOAK_CA_CERTFILE
>>>>>>> edd97d95
        refresh_token_ = (refresh_token
                          if refresh_token is not None
                          else request.session['REFRESH_TOKEN'])
        identity_client = utils.get_custos_identity_client()
        portal_token = utils.get_custos_portal_token()

        response = identity_client.token(token=portal_token, refresh_token=refresh_token_, grant_type='refresh_token')
        token = MessageToDict(response)

        # refresh_token doesn't take client_secret kwarg, so create auth
        # explicitly
<<<<<<< HEAD
        userinfo = self._get_userinfo_from_token(token["access_token"])

=======
        auth = requests.auth.HTTPBasicAuth(client_id, client_secret)
        token = oauth2_session.refresh_token(token_url=token_url,
                                             refresh_token=refresh_token_,
                                             auth=auth,
                                             verify=verify)
        userinfo = oauth2_session.get(userinfo_url).json()
>>>>>>> edd97d95
        return token, userinfo

    def _get_userinfo_from_token(self, request, token):
        client_id = settings.KEYCLOAK_CLIENT_ID
        userinfo_url = settings.KEYCLOAK_USERINFO_URL
        verify_ssl = settings.KEYCLOAK_VERIFY_SSL
        oauth2_session = OAuth2Session(
            client_id, token={'access_token': token})
        verify = verify_ssl
        if verify_ssl and hasattr(settings, 'KEYCLOAK_CA_CERTFILE'):
            verify = settings.KEYCLOAK_CA_CERTFILE
        userinfo = oauth2_session.get(
            userinfo_url, verify=verify).json()
        if 'error' in userinfo:
            msg = userinfo.get('error_description')
            if msg is None:
                msg = f"Error fetching userinfo: {userinfo['error']}"
            raise Exception(msg)
        return userinfo

    def _process_token(self, request, token):
        # TODO validate the JWS signature
        now = time.time()
        # Put access_token into session to be used for authenticating with API
        # server
        sess = request.session
        sess['ACCESS_TOKEN'] = token['access_token']
        sess['ACCESS_TOKEN_EXPIRES_AT'] = now + token['expires_in']
        sess['REFRESH_TOKEN'] = token['refresh_token']
        sess['REFRESH_TOKEN_EXPIRES_AT'] = now + token['refresh_expires_in']

    def _process_userinfo(self, request, userinfo):
        logger.debug("userinfo: {}".format(userinfo))
        username = userinfo['preferred_username']
        email = userinfo['email']
        first_name = userinfo['given_name']
        last_name = userinfo['family_name']
        request.session['USERINFO'] = userinfo
        try:
            user = User.objects.get(username=username)
            # Update these fields each time, in case they have changed
            user.email = email
            user.first_name = first_name
            user.last_name = last_name
            user.save()
            return user
        except User.DoesNotExist:
            user = User(username=username,
                        first_name=first_name,
                        last_name=last_name,
                        email=email)
            user.save()
<<<<<<< HEAD
            utils.send_new_user_email(
                request, username, email, first_name, last_name)
            return user

    def _get_userinfo_from_token(self, token):
        userinfo = {}
        decoded_id_token = jwt.decode(token, verify=False)
        userinfo["preferred_username"] = decoded_id_token["preferred_username"]
        userinfo["given_name"] = decoded_id_token["given_name"]
        userinfo["family_name"] = decoded_id_token["family_name"]
        userinfo["email"] = decoded_id_token["email"]
        return userinfo
=======
            return user
>>>>>>> edd97d95
<|MERGE_RESOLUTION|>--- conflicted
+++ resolved
@@ -10,11 +10,9 @@
 from oauthlib.oauth2 import InvalidGrantError, LegacyApplicationClient
 from requests_oauthlib import OAuth2Session
 
-<<<<<<< HEAD
 from google.protobuf.json_format import MessageToDict
-=======
+
 from django_airavata.apps.auth.utils import get_authz_token
->>>>>>> edd97d95
 
 from . import utils
 
@@ -96,7 +94,6 @@
 
     def _get_token_and_userinfo_password_flow(self, username, password):
         try:
-<<<<<<< HEAD
             identity_client = utils.get_custos_identity_client()
             portal_token = utils.get_custos_portal_token()
 
@@ -109,25 +106,6 @@
             # explicitly
             userinfo = self._get_userinfo_from_token(token["access_token"])
 
-=======
-            client_id = settings.KEYCLOAK_CLIENT_ID
-            client_secret = settings.KEYCLOAK_CLIENT_SECRET
-            token_url = settings.KEYCLOAK_TOKEN_URL
-            userinfo_url = settings.KEYCLOAK_USERINFO_URL
-            verify_ssl = settings.KEYCLOAK_VERIFY_SSL
-            oauth2_session = OAuth2Session(client=LegacyApplicationClient(
-                client_id=client_id))
-            verify = verify_ssl
-            if verify_ssl and hasattr(settings, 'KEYCLOAK_CA_CERTFILE'):
-                verify = settings.KEYCLOAK_CA_CERTFILE
-            token = oauth2_session.fetch_token(token_url=token_url,
-                                               username=username,
-                                               password=password,
-                                               client_id=client_id,
-                                               client_secret=client_secret,
-                                               verify=verify)
-            userinfo = oauth2_session.get(userinfo_url).json()
->>>>>>> edd97d95
             return token, userinfo
         except InvalidGrantError as e:
             # password wasn't valid, just log as a warning
@@ -145,7 +123,6 @@
 
         saved_state = request.session['OAUTH2_STATE']
         redirect_uri = request.session['OAUTH2_REDIRECT_URI']
-<<<<<<< HEAD
 
         logger.debug("Code: {}, State: {}, Saved_state: {}, session_state: {}".format(code, state, saved_state,
                                                                                       session_state))
@@ -159,43 +136,10 @@
         else:
             logger.exception("Token mismatch error")
             return None
-=======
-        logger.debug("state={}".format(state))
-        oauth2_session = OAuth2Session(client_id,
-                                       scope='openid',
-                                       redirect_uri=redirect_uri,
-                                       state=state)
-        verify = verify_ssl
-        if verify_ssl and hasattr(settings, 'KEYCLOAK_CA_CERTFILE'):
-            verify = settings.KEYCLOAK_CA_CERTFILE
-        if not request.is_secure() and settings.DEBUG and not os.environ.get('OAUTHLIB_INSECURE_TRANSPORT'):
-            # For local development (DEBUG=True), allow insecure OAuth redirect flow
-            # if OAUTHLIB_INSECURE_TRANSPORT isn't already set
-            os.environ['OAUTHLIB_INSECURE_TRANSPORT'] = "1"
-            logger.info("Adding env var OAUTHLIB_INSECURE_TRANSPORT=1 to allow "
-                        "OAuth redirect flow even though request is not secure")
-        token = oauth2_session.fetch_token(
-            token_url, client_secret=client_secret,
-            authorization_response=authorization_code_url, verify=verify)
-        userinfo = oauth2_session.get(userinfo_url).json()
-        return token, userinfo
->>>>>>> edd97d95
 
     def _get_token_and_userinfo_from_refresh_token(self,
                                                    request,
                                                    refresh_token=None):
-<<<<<<< HEAD
-=======
-        client_id = settings.KEYCLOAK_CLIENT_ID
-        client_secret = settings.KEYCLOAK_CLIENT_SECRET
-        token_url = settings.KEYCLOAK_TOKEN_URL
-        userinfo_url = settings.KEYCLOAK_USERINFO_URL
-        verify_ssl = settings.KEYCLOAK_VERIFY_SSL
-        oauth2_session = OAuth2Session(client_id, scope='openid')
-        verify = verify_ssl
-        if verify_ssl and hasattr(settings, 'KEYCLOAK_CA_CERTFILE'):
-            verify = settings.KEYCLOAK_CA_CERTFILE
->>>>>>> edd97d95
         refresh_token_ = (refresh_token
                           if refresh_token is not None
                           else request.session['REFRESH_TOKEN'])
@@ -207,36 +151,9 @@
 
         # refresh_token doesn't take client_secret kwarg, so create auth
         # explicitly
-<<<<<<< HEAD
         userinfo = self._get_userinfo_from_token(token["access_token"])
 
-=======
-        auth = requests.auth.HTTPBasicAuth(client_id, client_secret)
-        token = oauth2_session.refresh_token(token_url=token_url,
-                                             refresh_token=refresh_token_,
-                                             auth=auth,
-                                             verify=verify)
-        userinfo = oauth2_session.get(userinfo_url).json()
->>>>>>> edd97d95
         return token, userinfo
-
-    def _get_userinfo_from_token(self, request, token):
-        client_id = settings.KEYCLOAK_CLIENT_ID
-        userinfo_url = settings.KEYCLOAK_USERINFO_URL
-        verify_ssl = settings.KEYCLOAK_VERIFY_SSL
-        oauth2_session = OAuth2Session(
-            client_id, token={'access_token': token})
-        verify = verify_ssl
-        if verify_ssl and hasattr(settings, 'KEYCLOAK_CA_CERTFILE'):
-            verify = settings.KEYCLOAK_CA_CERTFILE
-        userinfo = oauth2_session.get(
-            userinfo_url, verify=verify).json()
-        if 'error' in userinfo:
-            msg = userinfo.get('error_description')
-            if msg is None:
-                msg = f"Error fetching userinfo: {userinfo['error']}"
-            raise Exception(msg)
-        return userinfo
 
     def _process_token(self, request, token):
         # TODO validate the JWS signature
@@ -270,7 +187,6 @@
                         last_name=last_name,
                         email=email)
             user.save()
-<<<<<<< HEAD
             utils.send_new_user_email(
                 request, username, email, first_name, last_name)
             return user
@@ -282,7 +198,4 @@
         userinfo["given_name"] = decoded_id_token["given_name"]
         userinfo["family_name"] = decoded_id_token["family_name"]
         userinfo["email"] = decoded_id_token["email"]
-        return userinfo
-=======
-            return user
->>>>>>> edd97d95
+        return userinfo