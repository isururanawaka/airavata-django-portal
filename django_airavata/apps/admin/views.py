--- conflicted
+++ resolved
@@ -12,13 +12,9 @@
 
 @login_required
 def credential_store(request):
-<<<<<<< HEAD
+    request.active_nav_item = 'credential_store'
     return render(request, 'admin/credential_store.html')
 
 @login_required
 def compute_resource(request):
-    return render(request, 'admin/compute_resource.html')
-=======
-    request.active_nav_item = 'credential_store'
-    return render(request, 'admin/credential_store.html')
->>>>>>> 2145c3a9
+    return render(request, 'admin/compute_resource.html')