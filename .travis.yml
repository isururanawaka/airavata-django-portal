language: python
python:
  - "3.6"
install:
  - pip install -r requirements-dev.txt
script:
  - cp django_airavata/settings_local.py.sample django_airavata/settings_local.py
  - python manage.py migrate
  - python manage.py check
<<<<<<< HEAD
  # For now ignore long line endings
  - flake8 --ignore=E501 .
=======
  - python manage.py test
  - flake8 .
>>>>>>> c9b85416
  - ./lint_js.sh
  - ./build_js.sh
  - ./test_js.sh
  # Need to build the frontend client before running some of the Django tests
  # that use the Django test Client
  - python manage.py test<|MERGE_RESOLUTION|>--- conflicted
+++ resolved
@@ -7,13 +7,8 @@
   - cp django_airavata/settings_local.py.sample django_airavata/settings_local.py
   - python manage.py migrate
   - python manage.py check
-<<<<<<< HEAD
-  # For now ignore long line endings
-  - flake8 --ignore=E501 .
-=======
+  - flake8 .
   - python manage.py test
-  - flake8 .
->>>>>>> c9b85416
   - ./lint_js.sh
   - ./build_js.sh
   - ./test_js.sh
